--- conflicted
+++ resolved
@@ -1,11 +1,7 @@
 /**
  * @preserve This file is part of Mibew Messenger project.
  * http://mibew.org
-<<<<<<< HEAD
- * 
-=======
  *
->>>>>>> 09f4af88
  * Copyright (c) 2005-2011 Mibew Messenger Community
  * License: http://mibew.org/license.php
  */
