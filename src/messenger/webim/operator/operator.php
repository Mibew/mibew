--- conflicted
+++ resolved
@@ -29,10 +29,7 @@
 $errors = array();
 $opId = '';
 
-<<<<<<< HEAD
 loadsettings();
-=======
->>>>>>> 09f4af88
 if (isset($_POST['login']) && isset($_POST['password'])) {
 	$opId = verifyparam("opid", "/^(\d{1,9})?$/", "");
 	$login = getparam('login');
@@ -59,7 +56,6 @@
 	if ($email != '' && !is_valid_email($email))
 		$errors[] = wrong_field("form.field.mail");
 
-<<<<<<< HEAD
 	if ($jabber != '' && !is_valid_email($jabber))
 		$errors[] = wrong_field("form.field.jabber");
 
@@ -71,8 +67,6 @@
 		}
 	}
 
-=======
->>>>>>> 09f4af88
 	if (!$opId && !$password)
 		$errors[] = no_field("form.field.password");
 
@@ -92,19 +86,11 @@
 
 	if (count($errors) == 0) {
 		if (!$opId) {
-<<<<<<< HEAD
-			$newop = create_operator($login, $email, $jabber, $password, $localname, $commonname, $jabbernotify ? 1 : 0);
+			$newop = create_operator($login, $email, $jabber, $password, $localname, $commonname, $jabbernotify ? 1 : 0, "");
 			header("Location: $webimroot/operator/avatar.php?op=" . $newop['operatorid']);
 			exit;
 		} else {
 			update_operator($opId, $login, $email, $jabber, $password, $localname, $commonname, $jabbernotify ? 1 : 0);
-=======
-			$newop = create_operator($login, $email, $password, $localname, $commonname, "");
-			header("Location: $webimroot/operator/avatar.php?op=" . $newop['operatorid']);
-			exit;
-		} else {
-			update_operator($opId, $login, $email, $password, $localname, $commonname);
->>>>>>> 09f4af88
 			// update the session password
 			if (isset($password) && $opId == $operator['operatorid']) {
 				$toDashboard = $operator['vcpassword'] == md5('') && $password != '';
@@ -154,10 +140,7 @@
 
 $page['stored'] = isset($_GET['stored']);
 $page['canmodify'] = $canmodify ? "1" : "";
-<<<<<<< HEAD
 $page['showjabber'] = $settings['enablejabber'] == "1";
-=======
->>>>>>> 09f4af88
 $page['needChangePassword'] = $operator['vcpassword'] == md5('');
 
 prepare_menu($operator);
