--- conflicted
+++ resolved
@@ -684,7 +684,6 @@
 
 		post_message($thread['threadid'], $kind_events, $message_to_post);
 		post_message($thread['threadid'], $kind_avatar, $operator['vcavatar'] ? $operator['vcavatar'] : "");
-<<<<<<< HEAD
 	}
 }
 
@@ -713,8 +712,6 @@
 				webim_xmpp($op['vcjabbername'], getstring2("notify.new.subject", array($thread['userName'])), $text, $link);
 			}
 		}
-=======
->>>>>>> 09f4af88
 	}
 }
 
