--- conflicted
+++ resolved
@@ -98,33 +98,21 @@
 	return $operator['istatus'] != 0 && $operator['time'] < $settings['online_timeout'] ? "1" : "";
 }
 
-<<<<<<< HEAD
 function update_operator($operatorid, $login, $email, $jabber, $password, $localename, $commonname, $notify)
-=======
-function update_operator($operatorid, $login, $email, $password, $localename, $commonname)
->>>>>>> 09f4af88
 {
 	global $mysqlprefix;
 	$link = connect();
 	$query = sprintf(
 		"update ${mysqlprefix}chatoperator set vclogin = '%s',%s vclocalename = '%s', vccommonname = '%s'" .
-<<<<<<< HEAD
 		", vcemail = '%s', vcjabbername= '%s', inotify = %s" .
-=======
-		", vcemail = '%s', vcjabbername= '%s'" .
->>>>>>> 09f4af88
 		" where operatorid = %s",
 		mysql_real_escape_string($login),
 		($password ? " vcpassword='" . md5($password) . "'," : ""),
 		mysql_real_escape_string($localename),
 		mysql_real_escape_string($commonname),
 		mysql_real_escape_string($email),
-<<<<<<< HEAD
 		mysql_real_escape_string($jabber),
 		$notify,
-=======
-		'',
->>>>>>> 09f4af88
 		$operatorid);
 
 	perform_query($query, $link);
@@ -143,32 +131,19 @@
 	mysql_close($link);
 }
 
-<<<<<<< HEAD
-function create_operator_($login, $email, $jabber, $password, $localename, $commonname, $notify, $link)
+function create_operator_($login, $email, $jabber, $password, $localename, $commonname, $notify, $avatar, $link)
 {
 	global $mysqlprefix;
 	$query = sprintf(
 		"insert into ${mysqlprefix}chatoperator (vclogin,vcpassword,vclocalename,vccommonname,vcavatar,vcemail,vcjabbername,inotify) values ('%s','%s','%s','%s','%s','%s','%s',%s)",
-=======
-function create_operator_($login, $email, $password, $localename, $commonname, $avatar, $link)
-{
-	global $mysqlprefix;
-	$query = sprintf(
-		"insert into ${mysqlprefix}chatoperator (vclogin,vcpassword,vclocalename,vccommonname,vcavatar,vcemail,vcjabbername) values ('%s','%s','%s','%s','%s','%s','%s')",
->>>>>>> 09f4af88
 		mysql_real_escape_string($login),
 		md5($password),
 		mysql_real_escape_string($localename),
 		mysql_real_escape_string($commonname),
-<<<<<<< HEAD
-		'' /* no avatar */,
+		mysql_real_escape_string($avatar),
 		mysql_real_escape_string($email),
 		mysql_real_escape_string($jabber),
 		$notify);
-=======
-		mysql_real_escape_string($avatar),
-		mysql_real_escape_string($email), '');
->>>>>>> 09f4af88
 
 	perform_query($query, $link);
 	$id = mysql_insert_id($link);
@@ -176,17 +151,10 @@
 	return select_one_row("select * from ${mysqlprefix}chatoperator where operatorid = $id", $link);
 }
 
-<<<<<<< HEAD
-function create_operator($login, $email, $jabber, $password, $localename, $commonname, $notify)
-{
-	$link = connect();
-	$newop = create_operator_($login, $email, $jabber, $password, $localename, $commonname, $notify, $link);
-=======
-function create_operator($login, $email, $password, $localename, $commonname, $avatar)
-{
-	$link = connect();
-	$newop = create_operator_($login, $email, $password, $localename, $commonname, $avatar, $link);
->>>>>>> 09f4af88
+function create_operator($login, $email, $jabber, $password, $localename, $commonname, $notify, $avatar)
+{
+	$link = connect();
+	$newop = create_operator_($login, $email, $jabber, $password, $localename, $commonname, $notify, $avatar, $link);
 	mysql_close($link);
 	return $newop;
 }
