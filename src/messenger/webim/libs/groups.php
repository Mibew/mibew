--- conflicted
+++ resolved
@@ -42,10 +42,7 @@
 {
 	global $page, $webimroot, $settings;
 	if ($gid) {
-<<<<<<< HEAD
 		$page['tabselected'] = $active;
-=======
->>>>>>> 09f4af88
 		$page['tabs'] = array(
 			array('title' => getlocal("page_group.tab.main"), 'link' => "$webimroot/operator/group.php?gid=$gid"),
 			array('title' => getlocal("page_group.tab.members"), 'link' => "$webimroot/operator/groupmembers.php?gid=$gid"),
