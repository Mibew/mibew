--- conflicted
+++ resolved
@@ -22,12 +22,6 @@
 use Mibew\Style\ChatStyle;
 use Mibew\Style\PageStyle;
 
-<<<<<<< HEAD
-/**
- * Names for chat-related cookies
- */
-define('USERID_COOKIE_NAME', 'MIBEW_UserID');
-define('USERNAME_COOKIE_NAME', 'MIBEW_Data');
 /**
  * Convert messages to formated text
  *
@@ -35,8 +29,7 @@
  *
  * @return string formatted message
  */
-=======
->>>>>>> 22e055d5
+
 function message_to_text($msg)
 {
     $message_time = date("H:i:s ", $msg['created']);
@@ -52,6 +45,7 @@
         return $message_time . "[" . $msg['message'] . "]\n";
     }
 }
+
 /**
  * Format username
  *
@@ -73,6 +67,7 @@
         )
     );
 }
+
 /**
  * Check if browser support ajax requests
  *
@@ -108,6 +103,7 @@
 
     return false;
 }
+
 /**
  * Check if browser support ajax requests
  *
@@ -155,6 +151,7 @@
         "mozilla",
     );
 }
+
 /**
  * Check if browser is opera 9.5 or greater
  *
@@ -175,6 +172,7 @@
 
     return false;
 }
+
 /**
  * Check if browser is opera with mac os
  *
@@ -186,6 +184,7 @@
 
     return strstr($user_agent, "opera") && strstr($user_agent, "mac");
 }
+
 /**
  * Check if frame src needed
  *
@@ -631,6 +630,7 @@
 
     return $data;
 }
+
 /**
  * Check if the address is banned
  *
@@ -651,6 +651,7 @@
         array('return_rows' => Database::RETURN_ONE_ROW)
     );
 }
+
 /**
  * @return array Return visitor info from active request. contains
  * (user_id string, user_name string)
@@ -679,6 +680,7 @@
 
     return array('id' => $user_id, 'name' => $user_name);
 }
+
 /**
  * @return array Return remote host from active request. contains
  * (user_id string, user_name string)
